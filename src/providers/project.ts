--- conflicted
+++ resolved
@@ -4,15 +4,6 @@
 import { CompileOption } from '../languageServer/options';
 import { FpcTaskDefinition, FpcTaskProvider, taskProvider } from './task';
 import { clearTimeout } from 'timers';
-<<<<<<< HEAD
-import { TIMEOUT } from 'dns';
-import { LazarusProjectParser, LazarusProjectInfo } from './lazarus';
-
-export enum ProjectType {
-	FPC = 'fpc',
-	Lazarus = 'lazarus'
-}
-=======
 import { LazarusProjectParser, LazarusProject } from './lazarus';
 import { IProjectIntf, IProjectTask } from './projectIntf';
 import { FpcTask, FpcTaskProject } from './fpcTaskProject';
@@ -20,7 +11,6 @@
 import { ProjectType } from './projectType';
 import { LazarusBuildModeTask } from './lazarusBuildModeTask';
 import { Message } from 'vscode-languageclient';
->>>>>>> db4b281b
 
 export class FpcProjectProvider implements vscode.TreeDataProvider<FpcItem> {
 
@@ -28,23 +18,14 @@
 	readonly onDidChangeTreeData: vscode.Event<FpcItem | undefined | void> = this._onDidChangeTreeData.event;
 	private watch!: vscode.FileSystemWatcher;
 	private watchlpr!: vscode.FileSystemWatcher;
-<<<<<<< HEAD
-	private watchlpi!: vscode.FileSystemWatcher; // 监控Lazarus项目文件
-	private watchSource!: vscode.FileSystemWatcher; // 监控源文件变化
-=======
 	private watchlpi!: vscode.FileSystemWatcher; // Monitor Lazarus project files
 	private watchSource!: vscode.FileSystemWatcher; // Monitor source file changes
->>>>>>> db4b281b
 	public defaultFpcItem?: FpcItem = undefined;
 	private config!: vscode.WorkspaceConfiguration;
 	private defaultCompileOption?: CompileOption = undefined;
 	private timeout?: NodeJS.Timeout = undefined;
-<<<<<<< HEAD
-	private _hasSourceFileChanged: boolean = false; // 标志源文件是否有变化
-=======
 	private _hasSourceFileChanged: boolean = false; // Flag indicating whether source files have changed
 	private _projectInfosMap: Map<string, IProjectIntf> = new Map(); // Store parsed project interfaces
->>>>>>> db4b281b
 	constructor(private workspaceRoot: string, context: vscode.ExtensionContext) {
 		const subscriptions = context.subscriptions;
 		const name = 'FpcProjectExplorer';
@@ -71,18 +52,6 @@
 			this.refresh();
 		});
 
-<<<<<<< HEAD
-		// 监控Lazarus项目文件
-		this.watchlpi = vscode.workspace.createFileSystemWatcher("**/*.lpi", false, true, false);
-		this.watchlpi.onDidCreate(() => {
-			this.refresh();
-		});
-		this.watchlpi.onDidDelete(() => {
-			this.refresh();
-		});
-
-		// 监控所有 Pascal 源文件的变化
-=======
 		// Monitor Lazarus project files
 		this.watchlpi = vscode.workspace.createFileSystemWatcher("**/*.lpi", false, false, false);
 		this.watchlpi.onDidCreate(() => {
@@ -99,7 +68,6 @@
 		});
 
 		// Monitor all Pascal source file changes
->>>>>>> db4b281b
 		this.watchSource = vscode.workspace.createFileSystemWatcher("**/*.{pas,pp,lpr,inc,p,dpr,dpk,lfm}", false, false, false);
 		this.watchSource.onDidChange(() => {
 			this._hasSourceFileChanged = true;
@@ -114,9 +82,6 @@
 	}
 
 	/**
-<<<<<<< HEAD
-	 * 检查源文件是否有变化
-=======
 	 * Get cached project info for a LPI file
 	 * @param lpiPath Path to the LPI file
 	 * @returns Cached project interface or undefined if not cached
@@ -163,126 +128,26 @@
 
 	/**
 	 * Check if source files have changed
->>>>>>> db4b281b
 	 */
 	public hasSourceFileChanged(): boolean {
 		return this._hasSourceFileChanged;
 	}
 
 	/**
-<<<<<<< HEAD
-	 * 重置源文件变化标志
-=======
 	 * Reset the source file change flag
->>>>>>> db4b281b
 	 */
 	public resetSourceFileChanged(): void {
 		this._hasSourceFileChanged = false;
 	}
 
 	/**
-<<<<<<< HEAD
-	 * 确保获取到默认的FPC项目
-	 * 如果当前没有默认项目，会主动计算并设置
+	 * Ensure we have a default FPC project
 	 */
 	public async ensureDefaultFpcItem(): Promise<FpcItem | undefined> {
-		if (this.defaultFpcItem) {
-			return this.defaultFpcItem;
-		}
-
-		// 主动计算默认项目
-		await this.computeDefaultFpcItem();
-=======
-	 * Ensure we have a default FPC project
-	 */
-	public async ensureDefaultFpcItem(): Promise<FpcItem | undefined> {
->>>>>>> db4b281b
 		return this.defaultFpcItem;
 	}
 
 	/**
-<<<<<<< HEAD
-	 * 计算默认的FPC项目
-	 */
-	private async computeDefaultFpcItem(): Promise<void> {
-		this.config = vscode.workspace.getConfiguration('tasks', vscode.Uri.file(this.workspaceRoot));
-
-		// 首先检查tasks.json中的FPC任务
-		if (this.config?.tasks) {
-			// 首先查找明确标记为默认的任务
-			for (const task of this.config.tasks) {
-				if (task.type === 'fpc' && task.group?.isDefault) {
-					this.defaultFpcItem = new FpcItem(
-						1,
-						task.label,
-						vscode.TreeItemCollapsibleState.None,
-						task.file,
-						true,
-						true,
-						[task],
-						ProjectType.FPC
-					);
-					this.defaultFpcItem.description = 'default';
-					return;
-				}
-			}
-
-			// 如果没有明确的默认任务，使用第一个FPC任务
-			for (const task of this.config.tasks) {
-				if (task.type === 'fpc') {
-					this.defaultFpcItem = new FpcItem(
-						1,
-						task.label,
-						vscode.TreeItemCollapsibleState.None,
-						task.file,
-						true,
-						false,
-						[task],
-						ProjectType.FPC
-					);
-					this.defaultFpcItem.description = 'default';
-					this.defaultFpcItem.isDefault = true;
-					return;
-				}
-			}
-		}
-
-		// 如果没有找到FPC任务，查找Lazarus项目文件作为默认项目
-		if (!this.defaultFpcItem && vscode.workspace.workspaceFolders) {
-			for (const workspaceFolder of vscode.workspace.workspaceFolders) {
-				const files = fs.readdirSync(workspaceFolder.uri.fsPath);
-
-				// 查找第一个.lpi文件作为默认项目
-				for (const file of files) {
-					if (file.toLowerCase().endsWith('.lpi')) {
-						try {
-							const lpiPath = path.join(workspaceFolder.uri.fsPath, file);
-							const projectInfo = LazarusProjectParser.parseLpiFile(lpiPath);
-
-							if (projectInfo) {
-								const taskDef = LazarusProjectParser.createTaskDefinitionFromLpi(projectInfo, lpiPath);
-
-								this.defaultFpcItem = new FpcItem(
-									1,
-									file,
-									vscode.TreeItemCollapsibleState.None,
-									file,
-									true,
-									true,
-									[taskDef],
-									ProjectType.Lazarus
-								);
-								this.defaultFpcItem.description = 'default';
-								return;
-							}
-						} catch (error) {
-							console.error(`Error processing Lazarus project ${file}:`, error);
-						}
-					}
-				}
-			}
-		}
-=======
 	 * Collect FPC projects from tasks.json
 	 * @param itemMaps Project mapping
 	 */
@@ -327,7 +192,6 @@
 				}
 			}
 		});
->>>>>>> db4b281b
 	}
 
 	/**
@@ -514,12 +378,6 @@
 			taskProvider.refresh();
 		}
 		this.refresh();
-<<<<<<< HEAD
-
-
-
-=======
->>>>>>> db4b281b
 	}
 
 	getTreeItem(element: FpcItem): vscode.TreeItem {
@@ -529,39 +387,6 @@
 	getChildren(element?: FpcItem | undefined): vscode.ProviderResult<FpcItem[]> {
 
 		if (element) {
-<<<<<<< HEAD
-			// 处理子项时，临时保存当前的默认项目，避免丢失
-			let tempDefaultItem = this.defaultFpcItem;
-			let items: FpcItem[] = [];
-
-			element.tasks?.forEach((task) => {
-				let item = new FpcItem(
-					1,
-					task.label,
-					vscode.TreeItemCollapsibleState.None,
-					element.file,
-					element.fileexist,
-					task.group?.isDefault,
-					[task],
-					element.projectType
-				);
-				items.push(item);
-				if (item.isDefault) {
-					this.defaultFpcItem = item;
-				}
-			});
-
-			// 如果在当前元素的任务中没有找到默认项目，但有任务存在
-			if (!this.defaultFpcItem && items.length > 0) {
-				this.defaultFpcItem = items[0];
-				this.defaultFpcItem.description = 'default';
-				this.defaultFpcItem.isDefault = true;
-			}
-
-			// 如果仍然没有默认项目，恢复之前的默认项目
-			if (!this.defaultFpcItem && tempDefaultItem) {
-				this.defaultFpcItem = tempDefaultItem;
-=======
 		// Handle child nodes (project build configurations)
 			let items: FpcItem[] = [];
 
@@ -586,7 +411,6 @@
 						this.defaultFpcItem = item;
 					}
 				}
->>>>>>> db4b281b
 			}
 
 			return Promise.resolve(items);
@@ -599,90 +423,6 @@
 
 		// 1. Collect all project info
 
-<<<<<<< HEAD
-			this.config?.tasks?.forEach((e: any) => {
-				if (e.type === 'fpc') {
-					if (!itemMaps.has(e.file)) {
-						itemMaps.set(
-							e.file,
-							new FpcItem(
-								0,
-								path.basename(e.file),
-								vscode.TreeItemCollapsibleState.Expanded,
-								e.file,
-								true,
-								e.group?.isDefault,
-								[e],
-								ProjectType.FPC
-							)
-						);
-					} else {
-						itemMaps.get(e.file)?.tasks?.push(e);
-					}
-				}
-
-			});
-			let items: FpcItem[] = [];
-
-
-			vscode.workspace.workspaceFolders!.forEach(item => {
-				let files = fs.readdirSync(item.uri.fsPath);
-				for (let index = 0; index < files.length; index++) {
-
-					let file = files[index];
-
-					if (file.toLowerCase().endsWith('.lpr') || file.toLowerCase().endsWith('.dpr')) {
-						try {
-							if (itemMaps.has(file)) {
-								itemMaps.get(file)!.fileexist = true;
-								continue;
-							}
-
-							itemMaps.set(
-								file,
-								new FpcItem(
-									0,
-									file,
-									vscode.TreeItemCollapsibleState.Expanded,
-									file,
-									true,
-									false,
-									undefined,
-									ProjectType.FPC
-								)
-							);
-
-						} catch (error) {
-							vscode.window.showErrorMessage("FPCToolkit:" + Error(<string>error).message);
-						}
-					} else if (file.toLowerCase().endsWith('.lpi')) {
-						// 处理Lazarus项目文件
-						try {
-							const lpiPath = path.join(item.uri.fsPath, file);
-							const projectInfo = LazarusProjectParser.parseLpiFile(lpiPath);
-
-							if (projectInfo) {
-								const taskDef = LazarusProjectParser.createTaskDefinitionFromLpi(projectInfo, lpiPath);
-
-								itemMaps.set(
-									file,
-									new FpcItem(
-										0,
-										file,
-										vscode.TreeItemCollapsibleState.Expanded,
-										file,
-										true,
-										false,
-										[taskDef],
-										ProjectType.Lazarus
-									)
-								);
-							}
-						} catch (error) {
-							vscode.window.showErrorMessage("FPCToolkit:" + Error(<string>error).message);
-						}
-					}
-=======
 		// 1.1 Collect FPC projects from tasks.json
 			this.config = vscode.workspace.getConfiguration('tasks', vscode.Uri.file(this.workspaceRoot));
 
@@ -693,14 +433,9 @@
 			if (vscode.workspace.workspaceFolders) {
 				for (const workspaceFolder of vscode.workspace.workspaceFolders) {
 					this.collectProjectsFromWorkspace(workspaceFolder, itemMaps);
->>>>>>> db4b281b
-				}
-			}
-
-<<<<<<< HEAD
-			// 确保设置默认项目（在根节点处理完毕后）
-			this.computeDefaultFpcItem();
-=======
+				}
+			}
+
 		// Apply default project logic
 			this.applyDefaultProjectLogic(itemMaps);
 
@@ -710,7 +445,6 @@
 			for (const item of itemMaps.values()) {
 				items.push(item);
 			}
->>>>>>> db4b281b
 
 			return Promise.resolve(items);
 		}
@@ -725,12 +459,6 @@
 			return opt;
 		}
 
-<<<<<<< HEAD
-	}
-	async GetDefaultTaskOption(): Promise<CompileOption> {
-
-=======
->>>>>>> db4b281b
 		//refresh tasks
 		await vscode.tasks.fetchTasks({ type: 'fpc' });
 
@@ -742,10 +470,6 @@
 				if (e.type === 'fpc') {
 					if (e.group?.isDefault) {
 						let def = taskProvider.GetTaskDefinition(e.label);
-<<<<<<< HEAD
-
-						opt = new CompileOption(def, this.workspaceRoot);
-=======
 						// Create a FpcTaskProject to get compile options
 						const projectIntf = new FpcTaskProject(e.label, e.file, true, def);
 						// Use the first task's compile options
@@ -754,16 +478,12 @@
 						} else {
 							opt = new CompileOption(def, this.workspaceRoot);
 						}
->>>>>>> db4b281b
 						this.defaultCompileOption = opt;
 						return opt;
 					}
 					if (is_first) {
 						is_first = false;
 						let def = taskProvider.GetTaskDefinition(e.label);
-<<<<<<< HEAD
-						opt = new CompileOption(def, this.workspaceRoot);
-=======
 						// Create a FpcTaskProject to get compile options
 						const projectIntf = new FpcTaskProject(e.label, e.file, false, def);
 						if (projectIntf.tasks.length > 0) {
@@ -771,7 +491,6 @@
 						} else {
 							opt = new CompileOption(def, this.workspaceRoot);
 						}
->>>>>>> db4b281b
 					}
 				}
 			}
@@ -782,142 +501,4 @@
 		this.defaultCompileOption = opt;
 		return opt;
 	}
-<<<<<<< HEAD
-	private findJsonDocumentPosition(documentText: string, taskItem: FpcItem) {
-		// const me = this;
-		// let inScripts = false;
-		// let inTasks = false;
-		// let inTaskLabel: any;
-		// let scriptOffset = 0;
-
-
-		// const visitor: JSONVisitor =
-		// {
-		// 	onError: () => {
-		// 		return scriptOffset;
-		// 	},
-		// 	onObjectEnd: () => {
-		// 		if (inScripts) {
-		// 			inScripts = false;
-		// 		}
-		// 	},
-		// 	onLiteralValue: (value: any, offset: number, _length: number) => {
-		// 		if (inTaskLabel) {
-		// 			if (typeof value === "string") {
-		// 				if (inTaskLabel === "label" || inTaskLabel === "script") {
-
-		// 					if (taskItem.label === value) {
-		// 						scriptOffset = offset;
-		// 					}
-		// 				}
-		// 			}
-		// 			inTaskLabel = undefined;
-		// 		}
-		// 	},
-		// 	onObjectProperty: (property: string, offset: number, _length: number) => {
-		// 		if (property === "tasks") {
-		// 			inTasks = true;
-		// 			if (!inTaskLabel) { // select the script section
-		// 				scriptOffset = offset;
-		// 			}
-		// 		}
-		// 		else if ((property === "label" || property === "script") && inTasks && !inTaskLabel) {
-		// 			inTaskLabel = "label";
-		// 			if (!inTaskLabel) { // select the script section
-		// 				scriptOffset = offset;
-		// 			}
-		// 		}
-		// 		else { // nested object which is invalid, ignore the script
-		// 			inTaskLabel = undefined;
-		// 		}
-		// 	}
-		// };
-
-		// visit(documentText, visitor);
-
-		// //log.methodDone("find json document position", 3, "   ", false, [["position", scriptOffset]]);
-		// return scriptOffset;
-		return documentText.indexOf('"label": "' + taskItem.label + '"');
-	}
-	private async open(selection: FpcItem) {
-		if (selection.projectType === ProjectType.Lazarus) {
-			// 对于Lazarus项目，打开.lpi文件
-			const lpiFile = vscode.Uri.file(path.join(this.workspaceRoot, selection.file));
-			if (fs.existsSync(lpiFile.fsPath)) {
-				const document: vscode.TextDocument = await vscode.workspace.openTextDocument(lpiFile);
-				await vscode.window.showTextDocument(document);
-			}
-		} else {
-			// 对于FPC项目，打开tasks.json
-			let taskfile = vscode.Uri.file(path.join(this.workspaceRoot, '.vscode', 'tasks.json'))
-
-			if (fs.existsSync(taskfile.fsPath)) {
-				const document: vscode.TextDocument = await vscode.workspace.openTextDocument(taskfile);
-				const offset = this.findJsonDocumentPosition(document.getText(), selection);
-				const position = document.positionAt(offset);
-				await vscode.window.showTextDocument(document, { selection: new vscode.Selection(position, position) });
-			}
-		}
-	}
-
-}
-
-export class FpcItem extends vscode.TreeItem {
-
-
-	constructor(
-		public readonly level: number,
-		public readonly label: string,
-		public readonly collapsibleState: vscode.TreeItemCollapsibleState,
-		public readonly file: string,
-		public fileexist: boolean,
-		public isDefault: boolean,
-		public tasks?: any[],
-		public projectType: ProjectType = ProjectType.FPC
-	) {
-		super(label, collapsibleState);
-		if (level === 0) {
-			this.contextValue = projectType === ProjectType.Lazarus ? 'lazarusproject' : 'fpcproject';
-		} else {
-			this.contextValue = 'fpcbuild';
-		}
-		this.tooltip = `${basename(this.label)} `;
-		if (this.level > 0) {
-			this.description = this.isDefault ? 'default' : '';
-
-			const command = {
-				command: "FpcProjectExplorer.open", // commandId is a string that contains the registered id ('myExtension.debugMessage')
-				title: '',
-				arguments: [this]
-			};
-			this.command = command;
-		}
-
-		// 根据项目类型设置不同的图标
-		if (this.level === 0) {
-			if (projectType === ProjectType.Lazarus) {
-				this.iconPath = new vscode.ThemeIcon('package');
-			} else {
-				this.iconPath = path.join(__filename, '..', '..', 'images', 'pascal-project.png');
-			}
-		} else {
-			this.iconPath = new vscode.ThemeIcon('wrench');
-		}
-
-		//https://code.visualstudio.com/api/references/icons-in-labels
-
-		//this.command!.command= "workbench.action.tasks.configureTaskRunner"; 
-		//this.command!.arguments?.push(this.id);
-
-	}
-
-
-	// iconPath = {
-	// 	light: this.level?'$(gripper)':path.join(__filename, '..','..',  'images', this.level ? 'build.png' : 'pascal-project.png'),
-	// 	dark: path.join(__filename, '..','..',  'images', this.label ? 'build.png' : 'pascal-project.png')
-	// };
-
-
-=======
->>>>>>> db4b281b
 }