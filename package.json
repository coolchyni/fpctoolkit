--- conflicted
+++ resolved
@@ -33,11 +33,7 @@
   "activationEvents": [
     "onView:FpcProjectExplorer",
     "onLanguage:objectpascal",
-<<<<<<< HEAD
-     "onDebug"
-=======
     "onDebug"
->>>>>>> db4b281b
   ],
   "main": "./out/extension.js",
   "contributes": {
@@ -442,8 +438,6 @@
             "type": "boolean",
             "default": true,
             "description": "%config.debug.autoBuild%"
-<<<<<<< HEAD
-=======
           },
           "fpctoolkit.lazarus.enabled": {
             "type": "boolean",
@@ -469,7 +463,6 @@
             "type": "string",
             "default": "localhost",
             "description": "%config.mcp.host%"
->>>>>>> db4b281b
           }
         }
       },
